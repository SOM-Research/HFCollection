<!DOCTYPE html>
<html lang="en">
    <head>
        <title>HFCollection</title>
        <meta name="viewport" content="width=device-width, initial-scale=1.0">
        <meta name="description" content="HFCollection recovers valuable information of the Hugging Face repositories alongside its Git commit history.">
        
        <!-- CSS only -->
        <link href="https://cdn.jsdelivr.net/npm/bootstrap@5.2.0/dist/css/bootstrap.min.css" rel="stylesheet" integrity="sha384-gH2yIJqKdNHPEq0n4Mqa/HGKIhSkIHeL5AyhkYV8i59U5AR6csBvApHHNl/vI1Bx" crossorigin="anonymous">
        <!-- JavaScript Bundle with Popper -->
        <script src="https://cdn.jsdelivr.net/npm/bootstrap@5.2.0/dist/js/bootstrap.bundle.min.js" integrity="sha384-A3rJD856KowSb7dwlZdYEkO39Gagi7vIsF0jrRAoQmDKKtQBHUuLZ9AsSv4jD4Xa" crossorigin="anonymous"></script>

        <link href="resources/css/style.css" rel="stylesheet" media="screen">
        <link href='http://fonts.googleapis.com/css?family=Roboto:700' rel='stylesheet' type='text/css'>
    </head>
    <body style="padding-top: 70px;">
    
        <nav class="navbar navbar-expand-lg bg-light fixed-top">
            <div class="container">
                
                <img style="float: left; padding-right: 10px; padding-top: 10px; width: 45px;" src="resources/HFCollection_logo.svg"/>
                <a class="navbar-brand" href="index.html">HFCollection</a>
                <button class="navbar-toggler" type="button" data-bs-toggle="collapse" data-bs-target="#navbarNav" aria-controls="navbarNav" aria-expanded="false" aria-label="Toggle navigation">
                    <span class="navbar-toggler-icon"></span>
                </button>

                <div class="collapse navbar-collapse" id="navbarNav">
<<<<<<< HEAD
                    <ul class="navbar-nav">
                        <li class="nav-item">
                        <a class="nav-link active" aria-current="page" href="index.html">Home</a>
                        </li>
                    </ul>
=======
>>>>>>> ae5f5599
                    <ul class="navbar-nav ms-auto">
                        <li>
                          <button type="button" class="btn btn-default" onClick="location.href='https://github.com/SOM-Research/HFCollection'">
                            <img style="width: 20px;" src="resources/github.svg">
                            View on Github
                          </button>
                        </li>
                      </ul>
                </div>

            </div>
        </nav>

        <div class="container">
            <div class="row d-flex justify-content-center align-items-baseline">
                
                <div class="col-md-6">
                    <h3>Why Hugging Face?</h3>
                </div>
                <div class="col-md-3">
                    <img src="resources/HuggingFace.png" class="w-100">
                </div>
            </div>
            <div class="row d-flex justify-content-center">
                <div class="col-md-9">
                    <p class="p-2">
                        Hugging Face is an AI company which develops social AI-run chatbot applications. For this, Hugging Face developed its own natural language processing (NLP) model called Hierarchical Multi-Task Learning (HMTL). Furthermore, can be more recognized for the <a href="https://huggingface.co/docs/transformers/index">Transformers</a> which is a library of state-of-the-art pre-trained models for PyTorch, TensorFlow and JAX.
                    </p>

                    <p class="p-2">
                        Moreover, it offers a Git-based hosting platform to store <a href="https://huggingface.co/docs/hub/models">Models</a>, <a href="https://huggingface.co/docs/hub/datasets">Datasets</a> and <a href="https://huggingface.co/docs/hub/spaces">Spaces</a>, called the Hugging Face Hub.
                    </p>

                    <h5>Hugging Face Hub</h5>
                    <p class="p-2">
                        This platform has the potential (or it already has) to build an active, healthy and strong open source community around the AI field. The dynamic this platform follows is similar to other code hosting platforms such as GitHub. However, Hugging Face Hub repositories can interact. That is, a model uploaded by any user can use a dataset uploaded by any other user. Moreover, there are repositories that host demo apps of models so that users can understand how the model works. These repositories are called Spaces.
                    </p>
                    
                    
                    <h5>Repository Example</h5>
                </div><!-- /.col-md-9 -->
                
            </div><!-- ./row-->
            <div class="row d-flex justify-content-center">

                <div class="col-md-9">
                    <p class="p-2">
                        As aforementioned, repositories are Git-based and some users may find a similar interface with other code hosting platforms. 
                        The repositories are organized in three pages: 
                        <ul>
                            <li><b>Model card</b>, where is given the information of the repository (readME, some stats, and repositories related, such as datasets or spaces for a model repository). </li>
                            <li><b>Files and versions</b>, similar to other code hosting platforms, it is where the files, commit history and branches of the repository are shown.</li>
                            <li><b>Community</b>, newly added, it is built as a simpler version of other git hosts' pull requests and issues. There are two types of threads: pull requests and discussions, but there is no hard distinction between them.</li>
                        </ul>
                    </p>
                    <p>
                        To visualize how a repository is organized, in the following we show the model repository <a href="https://huggingface.co/bert-base-uncased">bert-base-uncased</a>. 
                    </p>
                </div>
            </div>
            <div class="row d-flex justify-content-center">
                <div class="col-md-7">
                    <figure class="figure">
                        <img src="resources/model_example.png" class="rounded float-end w-100" alt="repository front face">
                        <figcaption class="figure-caption">Front face.</figcaption>
                    </figure>
                </div>
                <div class="col-md-7">
                    <figure class="figure">
                        <img src="resources/model_example_files.png" class="rounded float-end w-100" alt="repository front face">
                        <figcaption class="figure-caption">Files and versions.</figcaption>
                    </figure>
                </div>
                <div class="col-md-7">
                    <figure class="figure">
                        <img src="resources/model_example_community.png" class="rounded float-end w-100" alt="repository front face">
                        <figcaption class="figure-caption">Community section.</figcaption>
                    </figure>
                </div>
            </div>
        </div>
        
        <footer>
            <div class="container">
              <div class="row">
                <div class="col-12">  
                    <p class="text-center"><small>HFCollection made with &#9829; at <a href="https://som-research.uoc.edu" target="_blank">SOM-Research Lab</a></small> </p>
                    <p class="text-center"><small>Licensed under <a href="http://creativecommons.org/licenses/by/3.0/" target="_blank">CC BY 3.0</a></small></p>
                </div>
              </div>
            </div>
            </footer>
    </body>
</html><|MERGE_RESOLUTION|>--- conflicted
+++ resolved
@@ -25,14 +25,6 @@
                 </button>
 
                 <div class="collapse navbar-collapse" id="navbarNav">
-<<<<<<< HEAD
-                    <ul class="navbar-nav">
-                        <li class="nav-item">
-                        <a class="nav-link active" aria-current="page" href="index.html">Home</a>
-                        </li>
-                    </ul>
-=======
->>>>>>> ae5f5599
                     <ul class="navbar-nav ms-auto">
                         <li>
                           <button type="button" class="btn btn-default" onClick="location.href='https://github.com/SOM-Research/HFCollection'">
